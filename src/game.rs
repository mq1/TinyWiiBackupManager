// SPDX-FileCopyrightText: 2025 Manuel Quarneti <mq1@ik.me>
// SPDX-License-Identifier: GPL-2.0-only

use crate::SUPPORTED_INPUT_EXTENSIONS;
<<<<<<< HEAD
use crate::titles::GAME_TITLES;
use crate::util::{gametdb::GameTDB, redump, regions::REGION_TO_LANG};
=======
use crate::util::redump;
>>>>>>> 689b1d64
use anyhow::{Context, Result, bail};
use filetime::FileTime;
use nod::read::{DiscMeta, DiscOptions, DiscReader};
use std::path::{Path, PathBuf};
use std::{fs, io};

<<<<<<< HEAD
=======
include!(concat!(env!("OUT_DIR"), "/titles.rs"));

// A static map to convert the region character from a game's ID to a language code
// used by the GameTDB API for fetching cover art.
static REGION_TO_LANG: phf::Map<char, &'static str> = phf_map! {
    'A' => "EN", // System Wii Channels (i.e. Mii Channel)
    'B' => "EN", // Ufouria: The Saga (NA)
    'D' => "DE", // Germany
    'E' => "US", // USA
    'F' => "FR", // France
    'H' => "NL", // Netherlands
    'I' => "IT", // Italy
    'J' => "JA", // Japan
    'K' => "KO", // Korea
    'L' => "EN", // Japanese import to Europe, Australia and other PAL regions
    'M' => "EN", // American import to Europe, Australia and other PAL regions
    'N' => "US", // Japanese import to USA and other NTSC regions
    'P' => "EN", // Europe and other PAL regions such as Australia
    'Q' => "KO", // Japanese Virtual Console import to Korea
    'R' => "RU", // Russia
    'S' => "ES", // Spain
    'T' => "KO", // American Virtual Console import to Korea
    'U' => "EN", // Australia / Europe alternate languages
    'V' => "EN", // Scandinavia
    'W' => "ZH", // Republic of China (Taiwan) / Hong Kong / Macau
    'X' => "EN", // Europe alternate languages / US special releases
    'Y' => "EN", // Europe alternate languages / US special releases
    'Z' => "EN", // Europe alternate languages / US special releases
};

>>>>>>> 689b1d64
/// Represents the console type for a game
#[derive(Clone, Copy, Debug, PartialEq)]
pub enum ConsoleType {
    Wii,
    GameCube,
}

/// Represents the state of disc metadata loading
#[derive(Clone, Debug)]
enum DiscMetaState {
    /// Metadata has not been loaded yet
    NotLoaded,
    /// Metadata was loaded successfully
    Loaded(DiscMeta),
    /// Metadata loading was attempted but failed
    Failed,
}

/// Calculated hashes from a full verification
#[derive(Clone, Debug)]
pub struct CalculatedHashes {
    pub crc32: Option<u32>,
    pub sha1: Option<[u8; 20]>,
    pub xxh64: Option<u64>,
}

impl CalculatedHashes {
    /// Convert these calculated hashes into a verification status by checking against the Redump database
    pub fn into_verification_status(self) -> VerificationStatus {
        if let Some(crc32) = self.crc32 {
            if let Some(redump_entry) = redump::find_by_crc32(crc32) {
                // Check if SHA1 also matches
                if self.sha1.is_some_and(|sha| sha == redump_entry.sha1) {
                    VerificationStatus::FullyVerified(redump_entry, self)
                } else {
                    VerificationStatus::Failed(
                        format!(
                            "Partial match: {} (CRC32 matches, file differs - likely NKit v1)",
                            redump_entry.name
                        ),
                        Some(self),
                    )
                }
            } else {
                VerificationStatus::Failed("Not in Redump database".to_string(), Some(self))
            }
        } else {
            VerificationStatus::Failed("Failed to calculate hashes".to_string(), None)
        }
    }
}

/// Represents the verification status of a game
#[derive(Clone, Debug)]
pub enum VerificationStatus {
    /// Not yet verified
    NotVerified,
    /// Has embedded hashes that match Redump (quick check)
    EmbeddedMatch(redump::GameResult),
    /// Fully verified and matches Redump
    FullyVerified(redump::GameResult, CalculatedHashes),
    /// Verification failed or doesn't match Redump
    Failed(String, Option<CalculatedHashes>),
}

/// Tracks verification status along with the file state when it was verified
#[derive(Clone, Debug)]
pub struct VerificationData {
    pub status: VerificationStatus,
    /// Size of directory when verified
    pub verified_size: u64,
    /// Latest modification time when verified
    pub verified_mtime: FileTime,
}

/// Represents a single game, containing its metadata and file system information.
#[derive(Clone, Debug)]
pub struct Game {
    pub id: String,
    pub console: ConsoleType,
    pub title: String,
    pub display_title: String,
    pub path: PathBuf,
    pub language: String,
    pub info_url: String,
    pub image_url: String,
    /// State of disc metadata loading
    disc_meta: DiscMetaState,
    pub size: u64,
    /// Verification data (status + file state when verified)
    pub verification_data: Option<VerificationData>,
}

impl Game {
    /// Creates a new `Game` instance by parsing metadata from a given file path.
    ///
    /// The path is expected to be a directory containing the game files, with a name
    /// format like "My Game Title [GAMEID]".
    pub fn from_path(path: PathBuf, console: ConsoleType, base_dir: Option<&Path>) -> Result<Self> {
        let (id, title) = Self::parse_filename(&path)?;

        // Try GameTDB first, then fall back to built-in titles, then the parsed title
        let display_title = if let Some(base_dir) = base_dir
            && let Some(gametdb) = GameTDB::load_from_base_dir(base_dir)
            && let Some(gametdb_title) = gametdb.get_title(&id, None)
        {
            gametdb_title
        } else {
            GAME_TITLES.get(&id).copied().unwrap_or(&title).to_string()
        };

        // The 4th character in a Wii/GameCube ID represents the region.
        // We use this to determine the language for fetching the correct cover art.
        let region_code = id
            .chars()
            .nth(3)
            .context("Game ID is missing a region code")?;
        let language = REGION_TO_LANG
            .get(&region_code)
            .copied()
            .unwrap_or("EN")
            .to_string();

        let info_url = format!("https://www.gametdb.com/Wii/{id}");
        let image_url = format!("https://art.gametdb.com/wii/cover3D/{language}/{id}.png");

        let size = fs_extra::dir::get_size(&path)
            .with_context(|| format!("Failed to get size of dir: {}", path.display()))?;

        Ok(Self {
            id,
            console,
            title,
            display_title,
            path,
            language,
            info_url,
            image_url,
            disc_meta: DiscMetaState::NotLoaded, // Will be loaded on demand
            size,
            verification_data: None,
        })
    }

    /// Parses the game ID and title from the directory name.
    /// Assumes a format like "Game Title [ID]".
    fn parse_filename(path: &Path) -> Result<(String, String)> {
        let file_name = path
            .file_name()
            .and_then(|n| n.to_str())
            .context("Invalid file name")?;

        // Find the last pair of square brackets to extract the ID
        let Some(id_start) = file_name.rfind('[') else {
            bail!("Could not find '[' in file name: '{}'", file_name);
        };

        let Some(id_end) = file_name.rfind(']') else {
            bail!("Could not find ']' in file name: '{}'", file_name);
        };

        if id_start >= id_end {
            bail!("Invalid ID format in file name: '{}'", file_name);
        }

        let id = file_name[id_start + 1..id_end].to_string();
        let title = file_name[..id_start].trim().to_string();

        Ok((id, title))
    }

    /// Prompts the user for confirmation and then permanently deletes the game's directory.
    pub fn remove(&self) -> Result<()> {
        let res = rfd::MessageDialog::new()
            .set_title("Remove Game")
            .set_description(format!(
                "Are you sure you want to remove {}?",
                self.display_title
            ))
            .set_buttons(rfd::MessageButtons::YesNo)
            .show();

        if res == rfd::MessageDialogResult::No {
            return Ok(());
        }

        fs::remove_dir_all(&self.path)
            .with_context(|| format!("Failed to remove game: {}", self.path.display()))
    }

    /// Lazily loads disc metadata when needed
    pub fn load_disc_meta(&mut self) -> Option<&DiscMeta> {
        // Check if we need to load the metadata
        let should_load = matches!(self.disc_meta, DiscMetaState::NotLoaded);

        if should_load {
            // Find the disc file first
            let disc_file_path = find_disc_image_file(&self.path);

            let meta = disc_file_path.as_ref().and_then(|disc_file_path| {
                DiscReader::new(disc_file_path, &DiscOptions::default())
                    .ok()
                    .map(|d| d.meta())
            });

            self.disc_meta = match meta {
                Some(meta) => {
                    // Check embedded hashes against Redump if not already verified
                    if self.verification_data.is_none() {
                        self.check_embedded_hashes(&meta);
                    }
                    DiscMetaState::Loaded(meta)
                }
                None => DiscMetaState::Failed,
            };
        }

        // Return a reference to the metadata if available
        match &self.disc_meta {
            DiscMetaState::Loaded(meta) => Some(meta),
            _ => None,
        }
    }

    /// Check embedded hashes against Redump database
    fn check_embedded_hashes(&mut self, meta: &DiscMeta) {
        if let Some(crc32) = meta.crc32 {
            if let Some(redump_entry) = redump::find_by_crc32(crc32) {
                // Check if other hashes match too
                if meta.sha1.is_none_or(|sha| sha == redump_entry.sha1) {
                    self.set_verification_status(VerificationStatus::EmbeddedMatch(redump_entry));
                } else {
                    // CRC32 matches but SHA1 doesn't - likely an NKit v1 scrubbed disc
                    self.set_verification_status(VerificationStatus::Failed(
                        format!(
                            "Partial match: {} (CRC32 matches, file differs - likely NKit v1)",
                            redump_entry.name
                        ),
                        None,
                    ));
                }
            } else {
                // Has embedded hashes but not in Redump database
                self.set_verification_status(VerificationStatus::Failed(
                    "Embedded hashes not found in Redump database".to_string(),
                    None,
                ));
            }
        }
    }

    /// Get the disc file path for this game
    pub fn get_disc_file_path(&self) -> Option<PathBuf> {
        find_disc_image_file(&self.path)
    }

    /// Get the latest modification time of any file in the game directory
    pub fn get_latest_mtime(&self) -> Option<FileTime> {
        get_latest_mtime(&self.path)
    }

    /// Get the current verification status
    pub fn get_verification_status(&self) -> &VerificationStatus {
        if let Some(ref data) = self.verification_data {
            &data.status
        } else {
            &VerificationStatus::NotVerified
        }
    }

    /// Update verification status with current file state
    pub fn set_verification_status(&mut self, status: VerificationStatus) {
        let mtime = self.get_latest_mtime().unwrap_or_else(FileTime::zero);
        self.verification_data = Some(VerificationData {
            status,
            verified_size: self.size,
            verified_mtime: mtime,
        });
    }
}

/// Finds the first valid disc image file within a given game directory.
/// Returns `None` if no disc image is found.
fn find_disc_image_file(game_dir: &Path) -> Option<PathBuf> {
    let entries = fs::read_dir(game_dir).ok()?;

    for entry in entries.flatten() {
        let path = entry.path();
        if path.is_file()
            && let Some(ext) = path.extension()
            && let Some(ext_str) = ext.to_str()
            && SUPPORTED_INPUT_EXTENSIONS.contains(&ext_str)
        {
            return Some(path);
        }
    }

    None
}

/// Get the latest modification time of any file in a directory (recursively)
fn get_latest_mtime(dir: &Path) -> Option<FileTime> {
    let mut latest = FileTime::zero();

    fn visit_dir(dir: &Path, latest: &mut FileTime) -> io::Result<()> {
        for entry in fs::read_dir(dir)? {
            let entry = entry?;
            let metadata = entry.metadata()?;
            let mtime = FileTime::from_last_modification_time(&metadata);

            if mtime > *latest {
                *latest = mtime;
            }

            if entry.path().is_dir() {
                visit_dir(&entry.path(), latest)?;
            }
        }
        Ok(())
    }

    visit_dir(dir, &mut latest).ok()?;

    if latest == FileTime::zero() {
        None
    } else {
        Some(latest)
    }
}<|MERGE_RESOLUTION|>--- conflicted
+++ resolved
@@ -2,51 +2,15 @@
 // SPDX-License-Identifier: GPL-2.0-only
 
 use crate::SUPPORTED_INPUT_EXTENSIONS;
-<<<<<<< HEAD
-use crate::titles::GAME_TITLES;
 use crate::util::{gametdb::GameTDB, redump, regions::REGION_TO_LANG};
-=======
-use crate::util::redump;
->>>>>>> 689b1d64
 use anyhow::{Context, Result, bail};
 use filetime::FileTime;
 use nod::read::{DiscMeta, DiscOptions, DiscReader};
 use std::path::{Path, PathBuf};
 use std::{fs, io};
 
-<<<<<<< HEAD
-=======
 include!(concat!(env!("OUT_DIR"), "/titles.rs"));
 
-// A static map to convert the region character from a game's ID to a language code
-// used by the GameTDB API for fetching cover art.
-static REGION_TO_LANG: phf::Map<char, &'static str> = phf_map! {
-    'A' => "EN", // System Wii Channels (i.e. Mii Channel)
-    'B' => "EN", // Ufouria: The Saga (NA)
-    'D' => "DE", // Germany
-    'E' => "US", // USA
-    'F' => "FR", // France
-    'H' => "NL", // Netherlands
-    'I' => "IT", // Italy
-    'J' => "JA", // Japan
-    'K' => "KO", // Korea
-    'L' => "EN", // Japanese import to Europe, Australia and other PAL regions
-    'M' => "EN", // American import to Europe, Australia and other PAL regions
-    'N' => "US", // Japanese import to USA and other NTSC regions
-    'P' => "EN", // Europe and other PAL regions such as Australia
-    'Q' => "KO", // Japanese Virtual Console import to Korea
-    'R' => "RU", // Russia
-    'S' => "ES", // Spain
-    'T' => "KO", // American Virtual Console import to Korea
-    'U' => "EN", // Australia / Europe alternate languages
-    'V' => "EN", // Scandinavia
-    'W' => "ZH", // Republic of China (Taiwan) / Hong Kong / Macau
-    'X' => "EN", // Europe alternate languages / US special releases
-    'Y' => "EN", // Europe alternate languages / US special releases
-    'Z' => "EN", // Europe alternate languages / US special releases
-};
-
->>>>>>> 689b1d64
 /// Represents the console type for a game
 #[derive(Clone, Copy, Debug, PartialEq)]
 pub enum ConsoleType {
