--- conflicted
+++ resolved
@@ -10,11 +10,7 @@
 mod game;
 mod jobs;
 mod messages;
-<<<<<<< HEAD
-mod titles;
 mod toasts;
-=======
->>>>>>> 84e44210
 mod update_check;
 mod util;
 
