// SPDX-FileCopyrightText: 2025 Manuel Quarneti <mq1@ik.me>
// SPDX-License-Identifier: GPL-2.0-only

use std::collections::{HashMap, HashSet};
use std::fs;
use std::path::PathBuf;
use std::sync::{
    Arc,
    atomic::{AtomicBool, Ordering},
};

use crate::base_dir::BaseDir;
use crate::convert::verify_game;
use crate::game::{CalculatedHashes, VerificationStatus};
use crate::messages::BackgroundMessage;
use crate::update_check::UpdateInfo;
use crate::{
    SUPPORTED_INPUT_EXTENSIONS, components::console_filter::ConsoleFilter, convert, game::Game,
    update_check,
};
use anyhow::Result;
use eframe::egui;
use egui_inbox::UiInbox;

/// Type of background operation
#[derive(Debug, Clone, Copy, PartialEq)]
pub enum OperationType {
    Converting,
    Verifying,
}

/// Unified state for background operations (conversion and verification)
#[derive(Debug, Clone, PartialEq, Default)]
pub enum OperationState {
    /// No operation is in progress
    #[default]
    Idle,
    /// Operation is in progress
    InProgress {
        /// Type of operation
        operation: OperationType,
        /// Total number of items to process
        total_items: usize,
        /// Number of items already completed
        items_completed: usize,
        /// Current item being processed (for display)
        current_item: String,
        /// Current item progress (current / total)
        current_progress: (u64, u64),
        /// Items that passed (for verification only)
        items_passed: usize,
        /// Items that failed (for verification only)
        items_failed: usize,
    },
}

/// Result of a background operation
#[derive(Debug)]
pub enum OperationResult {
    ConversionComplete(CalculatedHashes),
    VerificationComplete(VerificationStatus),
    Error(anyhow::Error),
}

/// Main application state and UI controller.
#[derive(Default)]
pub struct App {
    /// Directory where the "wbfs" and "games" directories are located
    pub base_dir: Option<BaseDir>,
    /// List of discovered games
    pub games: Vec<Game>,
    /// WBFS dir size
    pub base_dir_size: u64,
    /// Inbox for receiving messages from background tasks
    pub inbox: UiInbox<BackgroundMessage>,
    /// Current state of background operations
    pub operation_state: OperationState,
    /// File watcher
    watcher: Option<notify::RecommendedWatcher>,
    /// Whether to remove sources after conversion
    pub remove_sources: bool,
    /// Set of game indices with open info windows
    pub open_info_windows: HashSet<usize>,
    /// Console filter state
    pub console_filter: ConsoleFilter,
    /// Update info
    pub update_info: Option<UpdateInfo>,
    /// Toasts
    pub top_left_toasts: egui_notify::Toasts,
    pub bottom_left_toasts: egui_notify::Toasts,
    pub bottom_right_toasts: egui_notify::Toasts,
    /// Cancellation flag for background operations
    pub operation_cancelled: Arc<AtomicBool>,
}

impl App {
    /// Initializes the application with the specified WBFS directory.
    pub fn new(cc: &eframe::CreationContext<'_>) -> Self {
        // Install image loaders
        egui_extras::install_image_loaders(&cc.egui_ctx);

        // Initialize app and toasts
        let mut app = Self {
<<<<<<< HEAD
            top_left_toasts,
            bottom_left_toasts,
            bottom_right_toasts,
            operation_cancelled: Arc::new(AtomicBool::new(false)),
=======
            top_left_toasts: create_toasts(egui_notify::Anchor::TopLeft),
            bottom_left_toasts: create_toasts(egui_notify::Anchor::BottomLeft),
            bottom_right_toasts: create_toasts(egui_notify::Anchor::BottomRight),
>>>>>>> 23fd7eb9
            ..Default::default()
        };

        // Load base dir from storage
        if let Some(storage) = cc.storage {
            app.base_dir = eframe::get_value(storage, "base_dir");
        }

        // If the base directory isn't set or no longer exists, prompt the user to select one.
        if app.base_dir.as_ref().is_none_or(|dir| !dir.exists()) {
            app.prompt_for_base_directory();
        }

        // Initialize the update checker based on the TWBM_DISABLE_UPDATES env var
        if std::env::var_os("TWBM_DISABLE_UPDATES").is_none() {
            app.spawn_update_checker();
        };

        let sender = app.inbox.sender();
        if let Err(e) = app.watch_base_dir() {
            let _ = sender.send(BackgroundMessage::Error(e));
        }
        if let Err(e) = app.refresh_games() {
            let _ = sender.send(BackgroundMessage::Error(e));
        }

        app
    }

    fn prompt_for_base_directory(&mut self) {
        self.top_left_toasts
            .custom(
                "Click on \"📄 File\" to select a Drive/Directory    ",
                "⬆".to_string(),
                egui::Color32::DARK_GRAY,
            )
            .closable(false)
            .duration(None);
    }

    fn watch_base_dir(&mut self) -> Result<()> {
        if let Some(base_dir) = &self.base_dir {
            let sender = self.inbox.sender();
            let watcher = base_dir.get_watcher(move |res| {
                if let Ok(notify::Event {
                    kind:
                        notify::EventKind::Modify(_)
                        | notify::EventKind::Create(_)
                        | notify::EventKind::Remove(_),
                    ..
                }) = res
                {
                    let _ = sender.send(BackgroundMessage::DirectoryChanged);
                }
            })?;

            self.watcher = Some(watcher);
        }

        Ok(())
    }

    pub fn choose_base_dir(&mut self) -> Result<()> {
        let new_dir = rfd::FileDialog::new()
            .set_title("Select New Base Directory")
            .pick_folder();

        if let Some(new_dir) = new_dir {
            let base_dir = BaseDir::new(new_dir)?;
            self.base_dir = Some(base_dir);

            self.watch_base_dir()?;
            self.refresh_games()?;
        }

        Ok(())
    }

    pub fn refresh_games(&mut self) -> Result<()> {
        if let Some(base_dir) = &self.base_dir {
            // Save existing verification data
            let mut verification_cache = HashMap::new();
            for game in &self.games {
                if let Some(ref data) = game.verification_data {
                    verification_cache.insert(game.path.clone(), data.clone());
                }
            }

            // Load new games
            (self.games, self.base_dir_size) = base_dir.get_games()?;

            // Restore verification data and check if still valid
            for game in &mut self.games {
                if let Some(data) = verification_cache.get(&game.path)
                    && game.size == data.verified_size
                    && let Some(current_mtime) = game.get_latest_mtime()
                    && current_mtime == data.verified_mtime
                {
                    // Files haven't changed, restore verification
                    game.verification_data = Some(data.clone());
                }
            }
        }

        Ok(())
    }

    /// Opens a file dialog to select Wii Disc files and starts the conversion process.
    pub fn add_isos(&mut self) {
        let paths = rfd::FileDialog::new()
            .set_title("Select Wii/GC Disc File(s)")
            .add_filter("Wii/GC Disc", SUPPORTED_INPUT_EXTENSIONS)
            .pick_files();

        if let Some(paths) = paths {
            self.spawn_conversion_worker(paths);
        }
    }

    pub fn spawn_update_checker(&mut self) {
        let sender = self.inbox.sender();
        std::thread::spawn(move || match update_check::check_for_new_version() {
            Ok(update_info) => sender.send(BackgroundMessage::UpdateCheckComplete(update_info)),
            Err(e) => sender.send(BackgroundMessage::Error(e)),
        });
    }

    /// Converts ISO files to WBFS in a background thread
    fn spawn_conversion_worker(&mut self, paths: Vec<PathBuf>) {
        if let Some(base_dir) = &self.base_dir {
            let sender = self.inbox.sender();
            let remove_sources = self.remove_sources;
            let cancelled = Arc::clone(&self.operation_cancelled);

            // Reset cancellation flag
            self.operation_cancelled.store(false, Ordering::Relaxed);

            self.operation_state = OperationState::InProgress {
                operation: OperationType::Converting,
                total_items: paths.len(),
                items_completed: 0,
                current_item: String::new(),
                current_progress: (0, 0),
                items_passed: 0,
                items_failed: 0,
            };

            let base_dir = base_dir.path().to_owned();
            std::thread::spawn(move || {
                for (i, path) in paths.iter().enumerate() {
                    // Check for cancellation before starting each file
                    if cancelled.load(Ordering::Relaxed) {
                        break;
                    }

                    // Send the file name we're about to convert
                    if let Some(file_name) = path.file_name() {
                        let _ = sender.send(BackgroundMessage::OperationStartItem(
                            i,
                            file_name.to_string_lossy().to_string(),
                        ));
                    }

                    let mut success = false;
                    let (game_path, result) = match convert::convert_game(
                        path,
                        &base_dir,
                        sender.clone(),
                        Arc::clone(&cancelled),
                    ) {
                        Ok((game_dir, calculated_hashes)) => {
                            success = true;
                            (
                                game_dir,
                                OperationResult::ConversionComplete(calculated_hashes),
                            )
                        }
                        Err(e) => (base_dir.clone(), OperationResult::Error(e)),
                    };

                    // Send completion message for this file
                    let _ =
                        sender.send(BackgroundMessage::OperationItemComplete(game_path, result));

                    // Remove the source file if requested
                    if success
                        && remove_sources
                        && let Err(e) = fs::remove_file(path)
                    {
                        let _ = sender.send(BackgroundMessage::Error(e.into()));
                    }
                }

                let _ = sender.send(BackgroundMessage::OperationComplete);
            });
        }
    }

    /// Opens an info window for the specified game
    pub fn open_game_info(&mut self, index: usize) {
        // HashSet will automatically handle duplicates
        self.open_info_windows.insert(index);
    }
<<<<<<< HEAD

    /// Spawn a verification task for multiple games
    pub fn spawn_verification(&mut self, games: Vec<Box<Game>>) {
        let sender = self.inbox.sender();
        let cancelled = Arc::clone(&self.operation_cancelled);

        // Reset cancellation flag
        self.operation_cancelled.store(false, Ordering::Relaxed);

        // Set the operation state
        self.operation_state = OperationState::InProgress {
            operation: OperationType::Verifying,
            total_items: games.len(),
            items_completed: 0,
            current_item: String::new(),
            current_progress: (0, 0),
            items_passed: 0,
            items_failed: 0,
        };

        std::thread::spawn(move || {
            for (i, game) in games.into_iter().enumerate() {
                // Check for cancellation
                if cancelled.load(Ordering::Relaxed) {
                    break;
                }

                // Send the game name we're about to verify
                let _ = sender.send(BackgroundMessage::OperationStartItem(
                    i,
                    game.display_title.clone(),
                ));

                let game_path = game.path.clone();
                let result = match verify_game(game, sender.clone(), Arc::clone(&cancelled)) {
                    Ok(verification_status) => {
                        OperationResult::VerificationComplete(verification_status)
                    }
                    Err(e) => OperationResult::Error(e),
                };

                // Send completion message for this game
                let _ = sender.send(BackgroundMessage::OperationItemComplete(game_path, result));
            }

            // Send final completion message
            let _ = sender.send(BackgroundMessage::OperationComplete);
        });
    }

    /// Start verifying all unverified games
    pub fn start_verify_all(&mut self) {
        // Collect all games that need verification
        let mut games_to_verify: Vec<Box<Game>> = Vec::new();
        for game in &self.games {
            if !matches!(
                game.get_verification_status(),
                VerificationStatus::FullyVerified(_, _)
            ) {
                games_to_verify.push(Box::new(game.clone()));
            }
        }

        if games_to_verify.is_empty() {
            return;
        }

        // Start batch verification
        self.spawn_verification(games_to_verify);
    }
=======
}

/// Helper function to create a styled `Toasts` instance for a specific screen corner.
fn create_toasts(anchor: egui_notify::Anchor) -> egui_notify::Toasts {
    egui_notify::Toasts::default()
        .with_anchor(anchor)
        .with_margin(egui::vec2(10.0, 32.0))
        .with_shadow(egui::Shadow {
            offset: [0, 0],
            blur: 0,
            spread: 1,
            color: egui::Color32::GRAY,
        })
>>>>>>> 23fd7eb9
}<|MERGE_RESOLUTION|>--- conflicted
+++ resolved
@@ -101,16 +101,10 @@
 
         // Initialize app and toasts
         let mut app = Self {
-<<<<<<< HEAD
-            top_left_toasts,
-            bottom_left_toasts,
-            bottom_right_toasts,
-            operation_cancelled: Arc::new(AtomicBool::new(false)),
-=======
             top_left_toasts: create_toasts(egui_notify::Anchor::TopLeft),
             bottom_left_toasts: create_toasts(egui_notify::Anchor::BottomLeft),
             bottom_right_toasts: create_toasts(egui_notify::Anchor::BottomRight),
->>>>>>> 23fd7eb9
+            operation_cancelled: Arc::new(AtomicBool::new(false)),
             ..Default::default()
         };
 
@@ -314,7 +308,6 @@
         // HashSet will automatically handle duplicates
         self.open_info_windows.insert(index);
     }
-<<<<<<< HEAD
 
     /// Spawn a verification task for multiple games
     pub fn spawn_verification(&mut self, games: Vec<Box<Game>>) {
@@ -385,7 +378,6 @@
         // Start batch verification
         self.spawn_verification(games_to_verify);
     }
-=======
 }
 
 /// Helper function to create a styled `Toasts` instance for a specific screen corner.
@@ -399,5 +391,4 @@
             spread: 1,
             color: egui::Color32::GRAY,
         })
->>>>>>> 23fd7eb9
 }