// SPDX-FileCopyrightText: 2025 Manuel Quarneti <mq1@ik.me>
// SPDX-License-Identifier: GPL-2.0-only

pub const PRODUCT_NAME: &str = "TinyWiiBackupManager";

pub mod app;
mod base_dir;
mod components;
mod cover_manager;
mod game;
mod jobs;
mod messages;
<<<<<<< HEAD
mod titles;
mod toasts;
=======
>>>>>>> 689b1d64
mod update_check;
mod util;

#[rustfmt::skip]
pub const SUPPORTED_INPUT_EXTENSIONS: &[&str] = &[
    "gcm", "GCM",
    "iso", "ISO",
    "wbfs", "WBFS",
    "wia", "WIA",
    "rvz", "RVZ",
    "ciso", "CISO",
    "gcz", "GCZ",
    "tgc", "TGC",
    "nfs", "NFS",
];<|MERGE_RESOLUTION|>--- conflicted
+++ resolved
@@ -10,11 +10,7 @@
 mod game;
 mod jobs;
 mod messages;
-<<<<<<< HEAD
-mod titles;
 mod toasts;
-=======
->>>>>>> 689b1d64
 mod update_check;
 mod util;
 
