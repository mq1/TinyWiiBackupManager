[package]
name = "tiny-wii-backup-manager"
version = "1.5.3"
authors = ["Manuel Quarneti <mq1@ik.me>"]
edition = "2024"
license = "GPL-2.0-only"
repository = "https://github.com/mq1/TinyWiiBackupManager"
description = "A dead simple Wii Backup Manager"
build = "build.rs"

[package.metadata.bundle]
name = "TinyWiiBackupManager"
identifier = "it.mq1.TinyWiiBackupManager"
icon = ["logo@2x.png"]
copyright = "Copyright © 2025 Manuel Quarneti. Licensed under GPL-2.0-only."
category = "Utility"

[package.metadata.winres]
FileDescription = "A dead simple Wii Backup Manager"
ProductName = "TinyWiiBackupManager"
OriginalFilename = "TinyWiiBackupManager.exe"
LegalCopyright = "Copyright © 2025 Manuel Quarneti. Licensed under GPL-2.0-only."

[dependencies]
egui_extras = { version = "0.32", features = ["image", "http"] }
egui-notify = "0.20"
egui_inbox = "0.9"
image = { version = "0.25", default-features = false, features = ["png"] }
ureq = "3.1"
rfd = "0.15"
phf = { version = "0.13", features = ["macros"] }
anyhow = "1.0"
semver = "1.0"
fs_extra = "1.3"
open = "5.3"
notify = "8.2"
size = "0.5"
log = "0.4"
env_logger = "0.11"
const_format = "0.2"
nod = "2.0.0-alpha.3"
hex = "0.4"
<<<<<<< HEAD
zstd = "0.13"
zerocopy = { version = "0.8", features = ["derive"] }
filetime = "0.2"
num_cpus = "1.17"
sanitize-filename-reader-friendly = "2.3"

[build-dependencies]
quick-xml = { version = "0.37", features = ["serialize"] }
serde = { version = "1.0", features = ["derive"] }
hex = { version = "0.4", features = ["serde"] }
zstd = "0.13"
zerocopy = { version = "0.8", features = ["derive"] }
=======
serde = { version = "1.0", features = ["derive"] }
>>>>>>> 2af76e53

[target.'cfg(target_os = "macos")'.dependencies]
eframe = { version = "0.32", default-features = false, features = ["accesskit", "default_fonts", "glow", "persistence"] }

# Use default features so we get winit/default features (mainly wayland-csd-adwaita)
[target.'cfg(target_os = "linux")'.dependencies]
eframe = { version = "0.32", features = ["persistence"] }

# glow doesn't always work on windows (ex. on VMs and old hardware)
[target.'cfg(target_os = "windows")'.dependencies]
eframe = { version = "0.32", default-features = false, features = ["accesskit", "default_fonts", "wgpu", "persistence"] }
wgpu = { version = "25", default-features = false, features = ["dx12"] }

[target.'cfg(target_os = "windows")'.build-dependencies]
winres = "0.1"

[profile.release]
opt-level = 3

[profile.release-lto]
inherits = "release"
strip = "debuginfo"
lto = "fat"
codegen-units = 1
panic = "abort"

[profile.dev.package."*"]
opt-level = 2<|MERGE_RESOLUTION|>--- conflicted
+++ resolved
@@ -40,12 +40,12 @@
 const_format = "0.2"
 nod = "2.0.0-alpha.3"
 hex = "0.4"
-<<<<<<< HEAD
 zstd = "0.13"
 zerocopy = { version = "0.8", features = ["derive"] }
 filetime = "0.2"
 num_cpus = "1.17"
 sanitize-filename-reader-friendly = "2.3"
+serde = { version = "1.0", features = ["derive"] }
 
 [build-dependencies]
 quick-xml = { version = "0.37", features = ["serialize"] }
@@ -53,9 +53,6 @@
 hex = { version = "0.4", features = ["serde"] }
 zstd = "0.13"
 zerocopy = { version = "0.8", features = ["derive"] }
-=======
-serde = { version = "1.0", features = ["derive"] }
->>>>>>> 2af76e53
 
 [target.'cfg(target_os = "macos")'.dependencies]
 eframe = { version = "0.32", default-features = false, features = ["accesskit", "default_fonts", "glow", "persistence"] }
